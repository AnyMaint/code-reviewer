--- conflicted
+++ resolved
@@ -1,11 +1,7 @@
 import logging
 import os
 import requests
-<<<<<<< HEAD
 from llm_interface import LLMInterface, ModelResult
-=======
-from llm_interface import LLMInterface
->>>>>>> 4dac7fbc
 from config import LOG_CHAR_LIMIT
 
 class GrokLLM(LLMInterface):
@@ -16,21 +12,13 @@
         self.api_key = api_key
         self.base_url = "https://api.x.ai/v1"
         self.endpoint = "/chat/completions"
-<<<<<<< HEAD
         self.model = os.getenv("GROK_MODEL", "grok-3-mini")
-=======
-        self.model = os.getenv("GROK_MODEL", "grok-3-latest")
->>>>>>> 4dac7fbc
         self.headers = {
             "Content-Type": "application/json",
             "Authorization": f"Bearer {self.api_key}"
         }
 
-<<<<<<< HEAD
     def answer(self, system_prompt: str, user_prompt: str, content: str) -> ModelResult:
-=======
-    def answer(self, system_prompt: str, user_prompt: str, content: str) -> str:
->>>>>>> 4dac7fbc
         """Generate a response for the given prompts and content."""
         logging.debug(
             f"Grok Request:\nModel: {self.model}\nSystem Prompt: {system_prompt[:LOG_CHAR_LIMIT]}..."
@@ -52,7 +40,6 @@
             result = response.json()
             raw_response = result["choices"][0]["message"]["content"].strip()
             logging.debug(f"Raw Response:\n{raw_response[:LOG_CHAR_LIMIT]}... (truncated)")
-<<<<<<< HEAD
             usage = result.get("usage")            
             return ModelResult(response=raw_response, total_tokens=usage['total_tokens'], 
                     prompt_tokens=usage['prompt_tokens'], completion_tokens= usage['completion_tokens'])
@@ -64,16 +51,4 @@
             return None
         except KeyError as e:
             logging.error(f"Unexpected response format from Grok API: {str(e)}")
-            return None
-=======
-            return raw_response
-        except requests.exceptions.HTTPError as e:
-            logging.error(f"Grok API HTTP Error: {e.response.text}")
-            return ""
-        except requests.exceptions.RequestException as e:
-            logging.error(f"Grok API Request Error: {str(e)}")
-            return ""
-        except KeyError as e:
-            logging.error(f"Unexpected response format from Grok API: {str(e)}")
-            return ""
->>>>>>> 4dac7fbc
+            return None