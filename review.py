--- conflicted
+++ resolved
@@ -38,15 +38,10 @@
     "--llm",
     choices=["chatgpt", "gemini", "grok"],
     default="chatgpt",
-<<<<<<< HEAD
     nargs="+",
     help="LLM to use (one or more): 'chatgpt', 'gemini', or 'grok' (default: chatgpt)",
 )
 
-=======
-    help="LLM to use: 'chatgpt', 'gemini', or 'grok' (default: chatgpt)",
-)
->>>>>>> 4dac7fbc
 parser.add_argument(
     "--deep",
     action="store_true",
@@ -70,15 +65,12 @@
     default="github",
     help="Version control system provider to use: 'github' (default: github)",
 )
-<<<<<<< HEAD
 
 parser.add_argument(
     "--add_statistic_info",
     action="store_true",
     help="Enable the inclusion of statistical information in the review",
 )
-=======
->>>>>>> 4dac7fbc
 
 args = parser.parse_args()
 
@@ -97,7 +89,6 @@
     "gemini": GeminiLLM,
     "grok": GrokLLM,
 }
-<<<<<<< HEAD
 
 for i in range(len(args.llm)):
     try:
@@ -211,83 +202,4 @@
                     logging.error(f"Error posting comment on {review.file}: {str(e)}")
     elif args.mode == "comments":
         logging.info("Comments mode: PR is closed, no comments posted.")
-    break
-=======
-try:
-    llm = llm_map[args.llm]()
-except ValueError as e:
-    logging.error(f"Failed to initialize LLM: {str(e)}")
-    exit(1)
-
-# VCS setup
-version_control_system_map = {
-    "github": GithubVCSP,
-    "gitlab": GitlabVCSP,
-    "bitbucket": BitbucketVCSP,
-}
-try:
-    vcsp = version_control_system_map[args.vcsp]()
-except ValueError as e:
-    logging.error(f"Failed to initialize VCS: {str(e)}")
-    exit(1)
-
-# Fetch repository and pull request
-try:
-    pr = vcsp.get_pull_request(args.repository, args.pr_number)
-except Exception as e:
-    logging.error(f"Failed to fetch pull request: {str(e)}")
-    exit(1)
-
-# Create LLMCodeReviewer
-reviewer = LLMCodeReviewer(
-    llm=llm,
-    vcsp=vcsp,
-    full_context=args.full_context,
-    deep=args.deep,
-)
-
-# Get the review
-try:
-    review_result: LLMReviewResult = reviewer.review_pr(pr, args.repository, args.pr_number)
-except Exception as e:
-    logging.error(f"Failed to generate review: {str(e)}")
-    exit(1)
-
-print("Code Issues:")
-if not review_result.reviews:
-    print("  No issues found.")
-for review in review_result.reviews:
-    print(f"  File: {review.file}, Line: {review.line}")
-    if review.comments:
-        for comment in review.comments:
-            print(f"    - {comment}")
-    else:
-        print("    - No issues found.")
-
-if args.mode == "comments" and pr.state.lower() == "open":
-    try:
-        head_commit = vcsp.get_commit(args.repository, pr.head_sha)
-    except Exception as e:
-        logging.error(f"Failed to fetch head commit: {str(e)}")
-        exit(1)
-    for review in review_result.reviews:
-        if review.comments:
-            comment = (
-                f"AI Issue by {args.llm} (full-context: {args.full_context}, deep: {args.deep}):\n"
-                + "\n".join(review.comments)
-            )
-            try:
-                vcsp.create_review_comment(
-                    repo_name=args.repository,
-                    comment=comment,
-                    commit=head_commit.sha,
-                    file_path=review.file,
-                    line=review.line,
-                    side="RIGHT",
-                )
-                logging.info(f"Posted comment on {review.file} at line {review.line}")
-            except Exception as e:
-                logging.error(f"Error posting comment on {review.file}: {str(e)}")
-elif args.mode == "comments":
-    logging.info("Comments mode: PR is closed, no comments posted.")
->>>>>>> 4dac7fbc
+    break