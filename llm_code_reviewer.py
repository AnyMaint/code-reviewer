--- conflicted
+++ resolved
@@ -3,16 +3,12 @@
 
 from config import LOG_CHAR_LIMIT
 from json_cleaner import JsonResponseCleaner
-<<<<<<< HEAD
 from llm_interface import LLMInterface, ModelResult
 from collections import defaultdict
+from prompts import get_prompt
+from models import LLMReviewResult
 import re
 
-=======
-from llm_interface import LLMInterface
-from models import LLMReviewResult
-from prompts import get_prompt
->>>>>>> def3be2e
 from vcsp_interface import VCSPInterface
 
 
@@ -83,7 +79,6 @@
 
         if raw_response:
         # Parse JSON response
-<<<<<<< HEAD
             cleaned_response = self.json_cleaner.strip(raw_response.response)
             logging.debug(f"Cleaned Response:\n{cleaned_response[:LOG_CHAR_LIMIT]}... (truncated)")
             if not cleaned_response:
@@ -95,18 +90,4 @@
                 return review_result
             except ValueError as e:
                 logging.error(f"Error parsing LLM response: {str(e)}")
-        return None
-=======
-        cleaned_response = self.json_cleaner.strip(raw_response)
-        logging.debug(f"Cleaned Response:\n{cleaned_response[:LOG_CHAR_LIMIT]}... (truncated)")
-        if not cleaned_response:
-            logging.error("Error: No valid JSON found in LLM response")
-            return LLMReviewResult(reviews=[])
-        try:
-            review_result = LLMReviewResult.from_json(cleaned_response)
-
-            return review_result
-        except ValueError as e:
-            logging.error(f"Error parsing LLM response: {str(e)}")
-            return LLMReviewResult(reviews=[])
->>>>>>> def3be2e
+        return None