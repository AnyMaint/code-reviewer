import logging
import os
import openai
<<<<<<< HEAD
from llm_interface import LLMInterface, ModelResult
=======
from llm_interface import LLMInterface
>>>>>>> 4dac7fbc
from config import LOG_CHAR_LIMIT

class ChatGPTLLM(LLMInterface):
    def __init__(self):
        api_key = os.getenv("OPENAI_API_KEY")
        if not api_key:
            raise ValueError("OPENAI_API_KEY environment variable is required for ChatGPT")
        self.client = openai.OpenAI(api_key=api_key)
        self.model = os.getenv("OPENAI_MODEL", "gpt-4o-mini")

<<<<<<< HEAD
    def answer(self, system_prompt: str, user_prompt: str, content: str) -> ModelResult:
=======
    def answer(self, system_prompt: str, user_prompt: str, content: str) -> str:
>>>>>>> 4dac7fbc
        """Generate a JSON response for the given prompts and content."""
        logging.debug(
            f"ChatGPT Request:\nModel: {self.model}\nSystem Prompt: {system_prompt[:LOG_CHAR_LIMIT]}..."
            f"\nUser Prompt: {user_prompt[:LOG_CHAR_LIMIT]}...\nContent: {content[:LOG_CHAR_LIMIT]}... (truncated)"
        )

        try:
            response = self.client.chat.completions.create(
                model=self.model,
                messages=[
                    {"role": "system", "content": system_prompt},
                    {"role": "user", "content": user_prompt + "\n" + content if user_prompt else content},
                ],
                temperature=0.0,
            )
            raw_response = response.choices[0].message.content.strip()
<<<<<<< HEAD
            usage = response.usage            
            logging.debug(f"Raw Response:\n{raw_response[:LOG_CHAR_LIMIT]}... (truncated)")
            return ModelResult(response =raw_response, 
                              total_tokens=usage.total_tokens,
                              prompt_tokens=usage.prompt_tokens,
                              completion_tokens=usage.completion_tokens)
        except Exception as e:
            print(f"Error communicating with ChatGPT API: {str(e)}")
            return None
=======
            logging.debug(f"Raw Response:\n{raw_response[:LOG_CHAR_LIMIT]}... (truncated)")
            return raw_response
        except Exception as e:
            print(f"Error communicating with ChatGPT API: {str(e)}")
            return ""
>>>>>>> 4dac7fbc
<|MERGE_RESOLUTION|>--- conflicted
+++ resolved
@@ -1,11 +1,7 @@
 import logging
 import os
 import openai
-<<<<<<< HEAD
 from llm_interface import LLMInterface, ModelResult
-=======
-from llm_interface import LLMInterface
->>>>>>> 4dac7fbc
 from config import LOG_CHAR_LIMIT
 
 class ChatGPTLLM(LLMInterface):
@@ -16,11 +12,7 @@
         self.client = openai.OpenAI(api_key=api_key)
         self.model = os.getenv("OPENAI_MODEL", "gpt-4o-mini")
 
-<<<<<<< HEAD
     def answer(self, system_prompt: str, user_prompt: str, content: str) -> ModelResult:
-=======
-    def answer(self, system_prompt: str, user_prompt: str, content: str) -> str:
->>>>>>> 4dac7fbc
         """Generate a JSON response for the given prompts and content."""
         logging.debug(
             f"ChatGPT Request:\nModel: {self.model}\nSystem Prompt: {system_prompt[:LOG_CHAR_LIMIT]}..."
@@ -37,7 +29,6 @@
                 temperature=0.0,
             )
             raw_response = response.choices[0].message.content.strip()
-<<<<<<< HEAD
             usage = response.usage            
             logging.debug(f"Raw Response:\n{raw_response[:LOG_CHAR_LIMIT]}... (truncated)")
             return ModelResult(response =raw_response, 
@@ -46,11 +37,4 @@
                               completion_tokens=usage.completion_tokens)
         except Exception as e:
             print(f"Error communicating with ChatGPT API: {str(e)}")
-            return None
-=======
-            logging.debug(f"Raw Response:\n{raw_response[:LOG_CHAR_LIMIT]}... (truncated)")
-            return raw_response
-        except Exception as e:
-            print(f"Error communicating with ChatGPT API: {str(e)}")
-            return ""
->>>>>>> 4dac7fbc
+            return None